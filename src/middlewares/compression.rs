--- conflicted
+++ resolved
@@ -52,11 +52,7 @@
             if !accepts_gzip {
                 return (req, None);
             }
-<<<<<<< HEAD
-
-=======
             // Prevent double-encoding if an upstream already encoded the body
->>>>>>> 80313829
             if res
                 .headers
                 .get("Content-Encoding")
@@ -65,10 +61,6 @@
             {
                 return (req, None);
             }
-<<<<<<< HEAD
-
-=======
->>>>>>> 80313829
             // Get response body content for size check
             let body_bytes = match get_response_body_bytes(&res) {
                 Some(bytes) => bytes,
