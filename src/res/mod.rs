#![warn(missing_docs)]

use crate::req::body::RequestBodyType;
use crate::req::determine_content_type_response;
use crate::res::response_status::StatusCode;
use crate::types::{ResponseContentBody, ResponseContentType};
use bytes::Bytes;
use futures::{Stream, StreamExt, stream};
use hyper::header::{HeaderName, HeaderValue, SET_COOKIE};
use hyper::{Body, Response};
use serde::Serialize;
use std::convert::Infallible;
use std::pin::Pin;

/// Contains the response headers struct and its methods.
pub mod response_headers;

/// Contains the response status enum and its methods.
pub mod response_status;

use response_headers::ResponseHeaders;

/// Represents errors that can occur when generating an HTTP response.
///
/// This enum is used to encapsulate possible error types that may arise during
/// the process of constructing or streaming an HTTP response. It is primarily
/// used for error handling in streaming responses or when IO operations fail.
///
/// # Variants
///
/// - `IoError(std::io::Error)`: Represents an IO error that occurred, such as a failure
///   to read from or write to a stream.
/// - `_Other(&'static str)`: Represents a generic or custom error with a static string message.
#[derive(Debug)]
pub enum ResponseError {
    /// An IO error occurred.
    IoError(std::io::Error),
    /// A generic or custom error with a static string message.
    _Other(&'static str),
}

impl From<std::io::Error> for ResponseError {
    fn from(err: std::io::Error) -> Self {
        ResponseError::IoError(err)
    }
}

impl std::error::Error for ResponseError {}
impl std::fmt::Display for ResponseError {
    fn fmt(&self, f: &mut std::fmt::Formatter<'_>) -> std::fmt::Result {
        match self {
            ResponseError::IoError(e) => write!(f, "IO error: {}", e),
            ResponseError::_Other(e) => write!(f, "Error: {}", e),
        }
    }
}

/// Represents an HTTP response being sent to the client.
///
/// The HttpResponse struct provides methods to construct and manipulate HTTP responses
/// including status codes, headers, cookies, and different types of response bodies.
///
/// # Examples
///
/// Basic usage:
/// ```rust
/// use ripress::context::HttpResponse;
///
/// let res = HttpResponse::new();
/// res.ok().text("Hello, World!");
/// ```
///
/// JSON response:
/// ```rust
/// use ripress::context::HttpResponse;
/// use serde_json::json;
///
/// let res = HttpResponse::new();
/// res.ok().json(json!({
///     "message": "Success",
///     "code": 200
/// }));
/// ```
///
/// # Fields
/// - `status_code` - HTTP status code (e.g., 200, 404, 500)
/// - `body` - Response body content (JSON, text)
/// - `content_type` - Content-Type header value
/// - `cookies` - Response cookies to be set
/// - `headers` - Response headers
/// - `remove_cookies` - Cookies to be removed

/// Options for the SameSite attribute of cookies.
#[derive(Debug, Clone, Copy, PartialEq, Eq)]
pub enum CookieSameSiteOptions {
    /// Sets the SameSite attribute to Strict
    Strict,

    /// Sets the SameSite attribute to Lax
    Lax,

    /// Sets the SameSite attribute to None
    None,
}

/// Options for setting cookies
#[derive(Debug, Clone, PartialEq)]
pub struct CookieOptions {
    /// Sets the HttpOnly attribute
    pub http_only: bool,

    /// Sets the Secure attribute
    pub secure: bool,

    /// Sets the SameSite attribute
    pub same_site: CookieSameSiteOptions,

    /// Sets the Path attribute
    pub path: Option<&'static str>,

    /// Sets the Domain attribute
    pub domain: Option<&'static str>,

    /// Sets the Max-Age attribute
    pub max_age: Option<i64>,

    /// Sets the Expires attribute
    pub expires: Option<i64>,
}

impl Default for CookieOptions {
    fn default() -> Self {
        Self {
            http_only: true,
            secure: true,
            same_site: CookieSameSiteOptions::None,
            path: Some("/"),
            domain: None,
            max_age: None,
            expires: None,
        }
    }
}

#[derive(Debug, Clone, PartialEq)]
pub(crate) struct Cookie {
    pub name: &'static str,
    pub value: &'static str,
    pub(crate) options: CookieOptions,
}

/// Represents an HTTP response being sent to the client.
///
/// The HttpResponse struct provides methods to construct and manipulate HTTP responses
/// including status codes, headers, cookies, and different types of response bodies.
///
/// # Examples
///
/// Basic usage:
/// ```rust
/// use ripress::context::HttpResponse;
///
/// let res = HttpResponse::new();
/// res.ok().text("Hello, World!");
/// ```
///
/// JSON response:
/// ```rust
/// use ripress::context::HttpResponse;
/// use serde_json::json;
///
/// let res = HttpResponse::new();
/// res.ok().json(json!({
///     "message": "Success",
///     "code": 200
/// }));
/// ```
///
/// # Fields
/// - `status_code` - HTTP status code (e.g., 200, 404, 500)
/// - `body` - Response body content (JSON, text)
/// - `content_type` - Content-Type header value
/// - `cookies` - Response cookies to be set
/// - `headers` - Response headers
/// - `remove_cookies` - Cookies to be removed

pub struct HttpResponse {
    // Response body content
    pub(crate) body: ResponseContentBody,

    // Content type of the response
    pub(crate) content_type: ResponseContentType,

    // Status code specified by the developer
    pub(crate) status_code: StatusCode,

    /// Sets response headers
    pub headers: ResponseHeaders,

    // Sets response cookies
    pub(crate) cookies: Vec<Cookie>,

    // Cookies to be removed
    pub(crate) remove_cookies: Vec<&'static str>,

    pub(crate) is_stream: bool,

    pub(crate) stream: Pin<Box<dyn Stream<Item = Result<Bytes, ResponseError>> + Send + 'static>>,
}

impl std::fmt::Debug for HttpResponse {
    fn fmt(&self, f: &mut std::fmt::Formatter<'_>) -> std::fmt::Result {
        f.debug_struct("HttpResponse")
            .field("status_code", &self.status_code)
            .field("body", &self.body)
            .field("content_type", &self.content_type)
            .field("cookies", &self.cookies)
            .field("headers", &self.headers)
            .field("remove_cookies", &self.remove_cookies)
            .field("is_stream", &self.is_stream)
            .field("stream", &"<stream>")
            .finish()
    }
}

impl Clone for HttpResponse {
    fn clone(&self) -> Self {
        Self {
            status_code: self.status_code,
            body: self.body.clone(),
            content_type: self.content_type.clone(),
            cookies: self.cookies.clone(),
            headers: self.headers.clone(),
            remove_cookies: self.remove_cookies.clone(),
            is_stream: self.is_stream,
            stream: Box::pin(stream::empty()),
        }
    }
}

impl HttpResponse {
    /// Creates a new HTTP response with default values.
    ///
    /// # Returns
    ///
    /// Returns a new `HttpResponse` initialized with:
    /// - Status code: 200
    /// - Empty text body
    /// - JSON content type
    /// - Empty cookies and headers
    ///
    /// # Example
    /// ```rust
    /// use ripress::context::HttpResponse;
    ///
    /// let res = HttpResponse::new();
    /// ```

    pub fn new() -> Self {
        Self {
            status_code: StatusCode::Ok,
            body: ResponseContentBody::TEXT(String::new()),
            content_type: ResponseContentType::TEXT,
            headers: ResponseHeaders::new(),
            cookies: Vec::new(),
            remove_cookies: Vec::new(),
            is_stream: false,
            stream: Box::pin(stream::empty::<Result<Bytes, ResponseError>>()),
        }
    }

    /// Sets the status code to 200 OK.
    pub fn ok(mut self) -> Self {
        self.status_code = StatusCode::Ok;
        self
    }

    /// Sets the status code to 201 Created.
    pub fn created(mut self) -> Self {
        self.status_code = StatusCode::Created;
        self
    }

    /// Sets the status code to 202 Accepted.
    pub fn accepted(mut self) -> Self {
        self.status_code = StatusCode::Accepted;
        self
    }

    /// Sets the status code to 204 No Content.
    pub fn no_content(mut self) -> Self {
        self.status_code = StatusCode::NoContent;
        self
    }

    /// Sets the status code to 400 Bad Request.
    pub fn bad_request(mut self) -> Self {
        self.status_code = StatusCode::BadRequest;
        return self;
    }

    /// Sets the status code to 401 Unauthorized.
    pub fn unauthorized(mut self) -> Self {
        self.status_code = StatusCode::Unauthorized;
        return self;
    }

    /// Sets the status code to 403 Forbidden.
    pub fn forbidden(mut self) -> Self {
        self.status_code = StatusCode::Forbidden;
        return self;
    }

    /// Sets the status code to 404 Not Found.
    pub fn not_found(mut self) -> Self {
        self.status_code = StatusCode::NotFound;
        return self;
    }

    /// Sets the status code to 405 Method Not Allowed.
    pub fn method_not_allowed(mut self) -> Self {
        self.status_code = StatusCode::MethodNotAllowed;
        return self;
    }

    /// Sets the status code to 409 Conflict.
    pub fn conflict(mut self) -> Self {
        self.status_code = StatusCode::Conflict;
        return self;
    }

    /// Sets the status code to 500 Internal Server Error.
    pub fn internal_server_error(mut self) -> Self {
        self.status_code = StatusCode::InternalServerError;
        return self;
    }

    /// Sets the status code to 501 Not Implemented.
    pub fn not_implemented(mut self) -> Self {
        self.status_code = StatusCode::NotImplemented;
        return self;
    }

    /// Sets the status code to 502 Bad Gateway.
    pub fn bad_gateway(mut self) -> Self {
        self.status_code = StatusCode::BadGateway;
        return self;
    }

    /// Sets the status code to 503 Service Unavailable.
    pub fn service_unavailable(mut self) -> Self {
        self.status_code = StatusCode::ServiceUnavailable;
        return self;
    }

    /// Sets the status code to a given u16 value.
    pub fn status(mut self, status_code: u16) -> Self {
        self.status_code = StatusCode::from_u16(status_code);
        return self;
    }

    /// Sets the response body to text.
    ///
    /// # Arguments
    ///
    /// * `text` - Any type that can be converted into a String
    ///
    /// # Returns
    ///
    /// Returns `Self` for method chaining
    ///
    /// # Example
    /// ```rust
    /// use ripress::context::HttpResponse;
    ///
    /// let res = HttpResponse::new()
    ///     .ok()
    ///     .text("Operation completed successfully");
    ///
    /// // Using with different types
    /// let res = HttpResponse::new()
    ///     .ok()
    ///     .text(format!("Count: {}", 42));
    /// ```

    pub fn text<T: Into<String>>(mut self, text: T) -> Self {
        self.body = ResponseContentBody::new_text(text);
        self.content_type = ResponseContentType::TEXT;
        return self;
    }

    /// Sets the response body to JSON.
    ///
    /// # Arguments
    ///
    /// * `json` - Any type that implements `serde::Serialize`
    ///
    /// # Returns
    ///
    /// Returns `Self` for method chaining
    ///
    /// # Example
    /// ```rust
    /// use ripress::context::HttpResponse;
    /// use serde::Serialize;
    ///
    /// #[derive(Serialize)]
    /// struct User {
    ///     name: String,
    ///     age: u32,
    /// }
    ///
    /// let user = User {
    ///     name: "John".to_string(),
    ///     age: 30,
    /// };
    ///
    /// let res = HttpResponse::new()
    ///     .ok()
    ///     .json(user);
    /// ```

    pub fn json<T: Serialize>(mut self, json: T) -> Self {
        self.body = ResponseContentBody::new_json(json);
        self.content_type = ResponseContentType::JSON;
        return self;
    }

    /// Sets the response body to binary data.
    ///
    /// # Arguments
    ///
    /// * `bytes` - Any type that can be converted into `Bytes`
    ///
    /// # Returns
    ///
    /// Returns `Self` for method chaining
    ///
    /// # Example
    /// ```rust
    /// use ripress::context::HttpResponse;
    /// use bytes::Bytes;
    ///
    /// let data = vec![1, 2, 3, 4, 5];
    ///
    /// let res = HttpResponse::new()
    ///     .ok()
    ///     .bytes(data);
    ///
    /// // Using with Bytes directly
    /// let res = HttpResponse::new()
    ///     .ok()
    ///     .bytes(Bytes::from_static(b"hello world"));
    /// ```

    pub fn bytes<T: Into<Bytes>>(mut self, bytes: T) -> Self {
        self.body = ResponseContentBody::new_binary(bytes.into());
        self.content_type = ResponseContentType::BINARY;
        return self;
    }

    /// Sets a header in the response.
    ///
    /// # Example
    /// ```
    /// use ripress::context::HttpResponse;
    /// let res = HttpResponse::new();
    /// res.set_header("key", "value"); // Sets the key cookie to value
    /// ```

    pub fn set_header<T: Into<String>>(
        mut self,
        header_name: &'static str,
        header_value: T,
    ) -> Self {
        self.headers.insert(header_name, header_value.into());
        self
    }

    /// Sets a cookie in the response.
    ///
    /// # Arguments
    ///
    /// * `key` - The name of the cookie
    /// * `value` - The value to set
    ///
    /// # Returns
    ///
    /// Returns `Self` for method chaining
    ///
    /// # Example
    /// ```rust
    /// use ripress::context::HttpResponse;
    /// use ripress::res::CookieOptions;
    ///
    /// let res = HttpResponse::new()
    ///     .set_cookie("session", "abc123", CookieOptions::default())
    ///     .ok()
    ///     .text("Logged in");
    /// ```

    pub fn set_cookie(
        mut self,
        cookie_name: &'static str,
        cookie_value: &'static str,
        options: CookieOptions,
    ) -> Self {
        self.cookies.push(Cookie {
            name: cookie_name,
            value: cookie_value,
            options,
        });

        self
    }
    /// Removes a cookie from the response.
    ///
    /// # Arguments
    ///
    /// * `key` - The name of the cookie to remove
    ///
    /// # Returns
    ///
    /// Returns `Self` for method chaining
    ///
    /// # Example
    /// ```rust
    /// use ripress::context::HttpResponse;
    ///
    /// let res = HttpResponse::new()
    ///     .clear_cookie("session")
    ///     .ok()
    ///     .text("Logged out");
    /// ```

    pub fn clear_cookie(mut self, key: &'static str) -> Self {
        self.cookies.retain(|cookie| cookie.name != key);
        self.remove_cookies.push(key);
        self
    }

    /// Redirects the client to the specified URL.
    ///
    /// # Arguments
    ///
    /// * `url` - The url to redirect to
    ///
    /// # Returns
    ///
    /// Returns `Self` for method chaining
    ///
    /// # Example
    /// ```rust
    /// use ripress::context::HttpResponse;
    /// use ripress::types::ResponseContentType;
    ///
    /// let res = HttpResponse::new();
    /// res.redirect("https://www.example.com");
    /// ```

    pub fn redirect(mut self, path: &'static str) -> Self {
        self.status_code = StatusCode::Redirect;
        self.headers.insert("Location", path);
        self
    }

    /// Permanently redirects the client to the specified URL.
    ///
    /// # Arguments
    ///
    /// * `url` - The url to redirect to
    ///
    /// # Returns
    ///
    /// Returns `Self` for method chaining
    ///
    /// # Example
    /// ```rust
    /// use ripress::context::HttpResponse;
    /// use ripress::types::ResponseContentType;
    ///
    /// let res = HttpResponse::new();
    /// res.permanent_redirect("https://www.example.com");
    /// ```

    pub fn permanent_redirect(mut self, path: &'static str) -> Self {
        self.status_code = StatusCode::PermanentRedirect;
        self.headers.insert("Location", path);
        self
    }

    /// Sets the response body to html.
    ///
    /// # Arguments
    ///
    /// * `html_content` - Any type that can be converted into a String
    ///
    /// # Returns
    ///
    /// Returns `Self` for method chaining
    ///
    /// # Example
    /// ```rust
    /// use ripress::context::HttpResponse;
    ///
    /// let res = HttpResponse::new()
    ///     .ok()
    ///     .html("<h1>Hello, World!</h1>");
    ///
    /// // Using with different types
    /// let res = HttpResponse::new()
    ///     .ok()
    ///     .text(format!("<h1>Count: {}</h1>", 42));
    /// ```

    pub fn html(mut self, html: &str) -> Self {
        self.body = ResponseContentBody::new_html(html);
        self.content_type = ResponseContentType::HTML;
        self
    }

    /// Streams the response
    ///
    /// # Arguments
    ///
    /// * `stream` - The stream to stream
    ///
    /// # Returns
    ///
    /// Returns `Self` for method chaining
    ///
    /// # Example
    /// ```rust
    /// use ripress::context::HttpResponse;
    /// use bytes::Bytes;
    /// use futures::stream;
    /// use futures::StreamExt;
    ///
    /// let res = HttpResponse::new();
    ///
    /// let stream = stream::iter(0..5).map(|n| Ok::<Bytes, std::io::Error>(Bytes::from(format!("Number: {}\n", n))));
    ///
    /// res.write(stream);
    /// ```
    pub fn write<S, E>(mut self, stream: S) -> Self
    where
        S: Stream<Item = Result<Bytes, E>> + Send + 'static,
        E: Into<ResponseError> + Send + 'static,
    {
        self.is_stream = true;
        self.headers.insert("transfer-encoding", "chunked");
        self.headers.insert("cache-control", "no-cache");
        self.stream = Box::pin(stream.map(|result| result.map_err(Into::into)));
        self
    }

<<<<<<< HEAD
    pub(crate) fn from_hyper_response(&self, res: &Response<Body>) -> Self {
        let body = ResponseContentBody::new_text("text");
        let is_stream = (res.headers().get("Content-Type").unwrap() == "application/octet-stream"
            || res.headers().get("Content-Type").unwrap() == "text/event-stream")
            && res.headers().get("Connection").unwrap() == "keep-alive";
        let content_type = res
=======
    pub(crate) fn from_hyper_response(res: &Response<Body>) -> Self {
        // Body is not accessible here; keep a neutral placeholder to avoid wrong sizes.
        let body = ResponseContentBody::new_binary(Bytes::new());

        let content_type_hdr = res
>>>>>>> 9d7fa237
            .headers()
            .get(hyper::header::CONTENT_TYPE)
            .and_then(|h| h.to_str().ok());

        let content_type = content_type_hdr
            .map(determine_content_type_response)
            .unwrap_or(ResponseContentType::BINARY);

        // Heuristic for SSE streams: text/event-stream + keep-alive
        let is_event_stream = content_type_hdr
            .map(|ct| ct.eq_ignore_ascii_case("text/event-stream"))
            .unwrap_or(false);
        let is_keep_alive = res
            .headers()
            .get(hyper::header::CONNECTION)
            .and_then(|h| h.to_str().ok())
            .map(|v| v.eq_ignore_ascii_case("keep-alive"))
            .unwrap_or(false);
        let is_stream = is_event_stream && is_keep_alive;

        let status_code = StatusCode::from_u16(res.status().as_u16());
        let mut headers = ResponseHeaders::new();

        for (key, value) in res.headers().iter() {
            if let Ok(v) = value.to_str() {
                headers.insert(key.as_str(), v);
            }
        }
        for value in res.headers().get_all(SET_COOKIE).iter() {
            if let Ok(v) = value.to_str() {
                headers.insert("Set-Cookie", v);
            }
        }

        HttpResponse {
            body,
            content_type,
            status_code,
            headers,
            cookies: Vec::new(),
            remove_cookies: Vec::new(),
            is_stream,
            stream: Box::pin(stream::empty::<Result<Bytes, ResponseError>>()),
        }
    }

    pub(crate) fn to_responder(self) -> Result<Response<Body>, Infallible> {
        let body = self.body;
        if self.is_stream {
            let mut response = Response::builder().status(self.status_code.as_u16());
            response = response.header("Content-Type", "text/event-stream");

            for (key, value) in self.headers.iter() {
                response = response.header(key.as_str(), value);
            }

            response = response.header("Connection", "keep-alive");

            for c in self.cookies.iter() {
                let cookie = cookie::Cookie::build((c.name, c.value))
                    .http_only(c.options.http_only)
                    .same_site(match c.options.same_site {
                        crate::res::CookieSameSiteOptions::Lax => cookie::SameSite::Lax,
                        crate::res::CookieSameSiteOptions::Strict => cookie::SameSite::Strict,
                        crate::res::CookieSameSiteOptions::None => cookie::SameSite::None,
                    })
                    .secure(c.options.secure)
                    .path(c.options.path.unwrap_or("/"))
                    .max_age(cookie::time::Duration::seconds(
                        c.options.max_age.unwrap_or(0),
                    ));
                response = response.header(
                    SET_COOKIE,
                    HeaderValue::from_str(&cookie.to_string()).unwrap(),
                );
            }

            for key in self.remove_cookies.iter() {
                let expired_cookie = cookie::Cookie::build((key.to_owned(), ""))
                    .path("/")
                    .max_age(cookie::time::Duration::seconds(0));

                response = response.header(
                    SET_COOKIE,
                    HeaderValue::from_str(&expired_cookie.to_string()).unwrap(),
                );
            }

            return Ok(response.body(Body::wrap_stream(self.stream)).unwrap());
        } else {
            let mut response = match body {
                ResponseContentBody::JSON(json) => Response::builder()
                    .status(self.status_code.as_u16())
                    .header("Content-Type", "application/json")
                    .body(Body::from(serde_json::to_string(&json).unwrap())),
                ResponseContentBody::TEXT(text) => Response::builder()
                    .status(self.status_code.as_u16())
                    .header("Content-Type", "text/plain")
                    .body(Body::from(text)),
                ResponseContentBody::HTML(html) => Response::builder()
                    .status(self.status_code.as_u16())
                    .header("Content-Type", "text/html")
                    .body(Body::from(html)),
                ResponseContentBody::BINARY(bytes) => Response::builder()
                    .status(self.status_code.as_u16())
                    .header("Content-Type", "application/octet-stream")
                    .body(Body::from(bytes)),
            }
            .unwrap();

            for (key, value) in self.headers.iter() {
                response.headers_mut().append(
                    HeaderName::from_bytes(key.as_bytes()).unwrap(),
                    HeaderValue::from_str(value).unwrap(),
                );
            }

            self.cookies.iter().for_each(|c| {
                let cookie = cookie::Cookie::build((c.name, c.value))
                    .http_only(c.options.http_only)
                    .same_site(match c.options.same_site {
                        crate::res::CookieSameSiteOptions::Lax => cookie::SameSite::Lax,
                        crate::res::CookieSameSiteOptions::Strict => cookie::SameSite::Strict,
                        crate::res::CookieSameSiteOptions::None => cookie::SameSite::None,
                    })
                    .secure(c.options.secure)
                    .path(c.options.path.unwrap_or("/"))
                    .max_age(cookie::time::Duration::seconds(
                        c.options.max_age.unwrap_or(0),
                    ));
                response.headers_mut().append(
                    SET_COOKIE,
                    HeaderValue::from_str(&cookie.to_string()).unwrap(),
                );
            });

            self.remove_cookies.iter().for_each(|key| {
                let expired_cookie = cookie::Cookie::build((key.to_owned(), ""))
                    .path("/")
                    .max_age(cookie::time::Duration::seconds(0));

                response.headers_mut().append(
                    SET_COOKIE,
                    HeaderValue::from_str(&expired_cookie.to_string()).unwrap(),
                );
            });

            return Ok(response);
        }
    }
}

#[cfg(test)]
impl HttpResponse {
    pub(crate) fn get_status_code(&self) -> u16 {
        self.status_code.as_u16()
    }

    pub(crate) fn get_content_type(&self) -> &ResponseContentType {
        &self.content_type
    }

    pub(crate) fn get_body(self) -> ResponseContentBody {
        self.body
    }

    pub(crate) fn get_cookie(&self, key: &str) -> Option<&'static str> {
        self.cookies
            .iter()
            .find(|cookie| cookie.name == key)
            .map(|cookie| cookie.value)
    }
}<|MERGE_RESOLUTION|>--- conflicted
+++ resolved
@@ -654,20 +654,11 @@
         self
     }
 
-<<<<<<< HEAD
-    pub(crate) fn from_hyper_response(&self, res: &Response<Body>) -> Self {
-        let body = ResponseContentBody::new_text("text");
-        let is_stream = (res.headers().get("Content-Type").unwrap() == "application/octet-stream"
-            || res.headers().get("Content-Type").unwrap() == "text/event-stream")
-            && res.headers().get("Connection").unwrap() == "keep-alive";
-        let content_type = res
-=======
     pub(crate) fn from_hyper_response(res: &Response<Body>) -> Self {
         // Body is not accessible here; keep a neutral placeholder to avoid wrong sizes.
         let body = ResponseContentBody::new_binary(Bytes::new());
 
         let content_type_hdr = res
->>>>>>> 9d7fa237
             .headers()
             .get(hyper::header::CONTENT_TYPE)
             .and_then(|h| h.to_str().ok());
