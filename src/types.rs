--- conflicted
+++ resolved
@@ -89,40 +89,6 @@
     PATCH,
 }
 
-<<<<<<< HEAD
-// pub struct Next;
-
-// impl Next {
-//     pub fn new<F: Fn(HttpRequest)>(_closure: F) -> Self {
-//         Next {}
-//     }
-// }
-
-pub type Fut = Pin<Box<dyn Future<Output = HttpResponse> + Send + 'static>>;
-pub type Handler = Arc<dyn Fn(HttpRequest, HttpResponse) -> Fut + Send + Sync + 'static>;
-// pub type Middleware = Arc<dyn Fn(HttpRequest, HttpResponse, Next) -> Fut + Send + Sync + 'static>;
-pub(crate) type Routes = HashMap<&'static str, HashMap<HttpMethods, Handler>>;
-
-pub trait Middleware: Send + Sync + 'static {
-    fn handle<'a>(
-        &'a self,
-        req: HttpRequest,
-        res: HttpResponse,
-        next: Next<'a>,
-    ) -> Pin<Box<dyn Future<Output = HttpResponse> + Send + 'a>>;
-
-    // Add this method to allow cloning of Box<dyn Middleware>
-    fn clone_box(&self) -> Box<dyn Middleware>;
-}
-
-// Implement Clone for Box<dyn Middleware>
-impl Clone for Box<dyn Middleware> {
-    fn clone(&self) -> Self {
-        self.clone_box()
-    }
-}
-
-=======
 pub type Fut = Pin<Box<dyn Future<Output = HttpResponse> + Send + 'static>>;
 pub type Handler = Arc<dyn Fn(HttpRequest, HttpResponse) -> Fut + Send + Sync + 'static>;
 pub(crate) type Routes = HashMap<&'static str, HashMap<HttpMethods, Handler>>;
@@ -146,7 +112,6 @@
     }
 }
 
->>>>>>> c66a1260
 pub struct Next<'a> {
     pub middleware: &'a [Box<dyn Middleware>],
     pub handler: Handler,
