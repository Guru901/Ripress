--- conflicted
+++ resolved
@@ -7,26 +7,15 @@
     <cargoProject FILE="$PROJECT_DIR$/Cargo.toml" />
   </component>
   <component name="ChangeListManager">
-<<<<<<< HEAD
-    <list default="true" id="e17db3c2-e93f-4aed-b7f3-102e38695e5c" name="Changes" comment="">
-      <change beforePath="$PROJECT_DIR$/.idea/workspace.xml" beforeDir="false" afterPath="$PROJECT_DIR$/.idea/workspace.xml" afterDir="false" />
-      <change beforePath="$PROJECT_DIR$/src/app.rs" beforeDir="false" afterPath="$PROJECT_DIR$/src/app.rs" afterDir="false" />
-      <change beforePath="$PROJECT_DIR$/src/tests/app_test.rs" beforeDir="false" afterPath="$PROJECT_DIR$/src/tests/app_test.rs" afterDir="false" />
-      <change beforePath="$PROJECT_DIR$/src/types.rs" beforeDir="false" afterPath="$PROJECT_DIR$/src/types.rs" afterDir="false" />
-=======
     <list default="true" id="d4c44493-dd91-4096-aead-15edad362b7d" name="Changes" comment="">
       <change beforePath="$PROJECT_DIR$/.idea/workspace.xml" beforeDir="false" afterPath="$PROJECT_DIR$/.idea/workspace.xml" afterDir="false" />
       <change beforePath="$PROJECT_DIR$/src/tests/request_test.rs" beforeDir="false" afterPath="$PROJECT_DIR$/src/tests/request_test.rs" afterDir="false" />
->>>>>>> 4a6a8378
     </list>
     <option name="SHOW_DIALOG" value="false" />
     <option name="HIGHLIGHT_CONFLICTS" value="true" />
     <option name="HIGHLIGHT_NON_ACTIVE_CHANGELIST" value="false" />
     <option name="LAST_RESOLUTION" value="IGNORE" />
   </component>
-<<<<<<< HEAD
-  <component name="ExecutionTargetManager" SELECTED_TARGET="RsBuildProfile:dev" />
-=======
   <component name="FileTemplateManagerImpl">
     <option name="RECENT_TEMPLATES">
       <list>
@@ -34,20 +23,10 @@
       </list>
     </option>
   </component>
->>>>>>> 4a6a8378
   <component name="Git.Settings">
     <option name="RECENT_GIT_ROOT_PATH" value="$PROJECT_DIR$" />
   </component>
   <component name="MacroExpansionManager">
-<<<<<<< HEAD
-    <option name="directoryName" value="o9pUELwj" />
-  </component>
-  <component name="PropertiesComponent"><![CDATA[{
-  "keyToString": {
-    "git-widget-placeholder": "guru/app",
-    "node.js.selected.package.tslint": "(autodetect)",
-    "org.rust.cargo.project.model.PROJECT_DISCOVERY": "true"
-=======
     <option name="directoryName" value="LveiVhpY" />
   </component>
   <component name="PropertiesComponent"><![CDATA[{
@@ -56,7 +35,6 @@
     "node.js.selected.package.tslint": "(autodetect)",
     "org.rust.cargo.project.model.PROJECT_DISCOVERY": "true",
     "org.rust.cargo.project.model.impl.CargoExternalSystemProjectAware.subscribe.first.balloon": ""
->>>>>>> 4a6a8378
   }
 }]]></component>
   <component name="RustProjectSettings">
