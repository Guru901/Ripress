<?xml version="1.0" encoding="UTF-8"?>
<project version="4">
  <component name="AutoImportSettings">
    <option name="autoReloadType" value="ALL" />
  </component>
  <component name="CargoProjects">
    <cargoProject FILE="$PROJECT_DIR$/Cargo.toml" />
  </component>
  <component name="ChangeListManager">
    <list default="true" id="ba9f36bd-e7f6-4beb-bf44-5deae621c02e" name="Changes" comment="">
<<<<<<< HEAD
      <change beforePath="$PROJECT_DIR$/src/tests/response_test.rs" beforeDir="false" afterPath="$PROJECT_DIR$/src/tests/response_test.rs" afterDir="false" />
      <change beforePath="$PROJECT_DIR$/src/types.rs" beforeDir="false" afterPath="$PROJECT_DIR$/src/types.rs" afterDir="false" />
=======
      <change beforePath="$PROJECT_DIR$/.idea/workspace.xml" beforeDir="false" afterPath="$PROJECT_DIR$/.idea/workspace.xml" afterDir="false" />
      <change beforePath="$PROJECT_DIR$/src/tests/request_test.rs" beforeDir="false" afterPath="$PROJECT_DIR$/src/tests/request_test.rs" afterDir="false" />
>>>>>>> f6399d7d
    </list>
    <option name="SHOW_DIALOG" value="false" />
    <option name="HIGHLIGHT_CONFLICTS" value="true" />
    <option name="HIGHLIGHT_NON_ACTIVE_CHANGELIST" value="false" />
    <option name="LAST_RESOLUTION" value="IGNORE" />
  </component>
  <component name="ExecutionTargetManager" SELECTED_TARGET="RsBuildProfile:test" />
  <component name="FileTemplateManagerImpl">
    <option name="RECENT_TEMPLATES">
      <list>
        <option value="Rust File" />
      </list>
    </option>
  </component>
  <component name="Git.Settings">
    <option name="RECENT_GIT_ROOT_PATH" value="$PROJECT_DIR$" />
  </component>
  <component name="GitHubPullRequestSearchHistory">{
  &quot;lastFilter&quot;: {
    &quot;state&quot;: &quot;OPEN&quot;,
    &quot;assignee&quot;: &quot;Guru901&quot;
  }
}</component>
  <component name="GithubPullRequestsUISettings">{
  &quot;selectedUrlAndAccountId&quot;: {
    &quot;url&quot;: &quot;https://github.com/Guru901/Ripress.git&quot;,
    &quot;accountId&quot;: &quot;be55d4f5-27fa-4fc1-aa3d-003c07dae938&quot;
  }
}</component>
  <component name="MacroExpansionManager">
    <option name="directoryName" value="Xsxwr8Sg" />
  </component>
  <component name="ProjectColorInfo">{
  &quot;associatedIndex&quot;: 0
}</component>
  <component name="ProjectId" id="2uMYKe3zwaukxoHbGV6TS8ErREA" />
  <component name="ProjectViewState">
    <option name="hideEmptyMiddlePackages" value="true" />
    <option name="showLibraryContents" value="true" />
  </component>
  <component name="PropertiesComponent"><![CDATA[{
  "keyToString": {
<<<<<<< HEAD
    "RunOnceActivity.ShowReadmeOnStart": "true",
    "RunOnceActivity.git.unshallow": "true",
    "RunOnceActivity.rust.reset.selective.auto.import": "true",
    "git-widget-placeholder": "guru/res",
=======
    "Cargo.Test ripress.executor": "Run",
    "RunOnceActivity.ShowReadmeOnStart": "true",
    "RunOnceActivity.git.unshallow": "true",
    "RunOnceActivity.rust.reset.selective.auto.import": "true",
    "git-widget-placeholder": "guru/req",
>>>>>>> f6399d7d
    "last_opened_file_path": "/Users/guru/Developer/rust/ripress",
    "node.js.detected.package.eslint": "true",
    "node.js.detected.package.tslint": "true",
    "node.js.selected.package.eslint": "(autodetect)",
    "node.js.selected.package.tslint": "(autodetect)",
    "nodejs_package_manager_path": "npm",
    "org.rust.cargo.project.model.PROJECT_DISCOVERY": "true",
    "org.rust.cargo.project.model.impl.CargoExternalSystemProjectAware.subscribe.first.balloon": "",
    "org.rust.first.attach.projects": "true",
    "settings.editor.selected.configurable": "language.rust.cargo.check",
    "vue.rearranger.settings.migration": "true"
  }
}]]></component>
  <component name="RsExternalLinterProjectSettings">
    <option name="runOnTheFly" value="true" />
  </component>
  <component name="RunManager" selected="Cargo.Test ripress">
    <configuration name="Run ripress" type="CargoCommandRunConfiguration" factoryName="Cargo Command">
      <option name="buildProfileId" value="dev" />
      <option name="command" value="run --package ripress --bin ripress" />
      <option name="workingDirectory" value="file://$PROJECT_DIR$" />
      <envs />
      <option name="emulateTerminal" value="true" />
      <option name="channel" value="DEFAULT" />
      <option name="requiredFeatures" value="true" />
      <option name="allFeatures" value="false" />
      <option name="withSudo" value="false" />
      <option name="buildTarget" value="REMOTE" />
      <option name="backtrace" value="SHORT" />
      <option name="isRedirectInput" value="false" />
      <option name="redirectInputPath" value="" />
      <method v="2">
        <option name="CARGO.BUILD_TASK_PROVIDER" enabled="true" />
      </method>
    </configuration>
    <configuration name="Test ripress" type="CargoCommandRunConfiguration" factoryName="Cargo Command">
      <option name="buildProfileId" value="test" />
      <option name="command" value="test --workspace" />
      <option name="workingDirectory" value="file://$PROJECT_DIR$" />
      <envs />
      <option name="emulateTerminal" value="true" />
      <option name="channel" value="DEFAULT" />
      <option name="requiredFeatures" value="true" />
      <option name="allFeatures" value="false" />
      <option name="withSudo" value="false" />
      <option name="buildTarget" value="REMOTE" />
      <option name="backtrace" value="SHORT" />
      <option name="isRedirectInput" value="false" />
      <option name="redirectInputPath" value="" />
      <method v="2">
        <option name="CARGO.BUILD_TASK_PROVIDER" enabled="true" />
      </method>
    </configuration>
  </component>
  <component name="RustProjectSettings">
    <option name="toolchainHomeDirectory" value="$USER_HOME$/.cargo/bin" />
  </component>
  <component name="SpellCheckerSettings" RuntimeDictionaries="0" Folders="0" CustomDictionaries="0" DefaultDictionary="application-level" UseSingleDictionary="true" transferred="true" />
  <component name="TaskManager">
    <task active="true" id="Default" summary="Default task">
      <changelist id="ba9f36bd-e7f6-4beb-bf44-5deae621c02e" name="Changes" comment="" />
      <created>1742059847712</created>
      <option name="number" value="Default" />
      <option name="presentableId" value="Default" />
      <updated>1742059847712</updated>
      <workItem from="1742059849320" duration="7412000" />
      <workItem from="1742104179263" duration="4967000" />
    </task>
    <servers />
  </component>
  <component name="TypeScriptGeneratedFilesManager">
    <option name="version" value="3" />
  </component>
  <component name="XSLT-Support.FileAssociations.UIState">
    <expand />
    <select />
  </component>
</project><|MERGE_RESOLUTION|>--- conflicted
+++ resolved
@@ -8,13 +8,8 @@
   </component>
   <component name="ChangeListManager">
     <list default="true" id="ba9f36bd-e7f6-4beb-bf44-5deae621c02e" name="Changes" comment="">
-<<<<<<< HEAD
-      <change beforePath="$PROJECT_DIR$/src/tests/response_test.rs" beforeDir="false" afterPath="$PROJECT_DIR$/src/tests/response_test.rs" afterDir="false" />
-      <change beforePath="$PROJECT_DIR$/src/types.rs" beforeDir="false" afterPath="$PROJECT_DIR$/src/types.rs" afterDir="false" />
-=======
       <change beforePath="$PROJECT_DIR$/.idea/workspace.xml" beforeDir="false" afterPath="$PROJECT_DIR$/.idea/workspace.xml" afterDir="false" />
       <change beforePath="$PROJECT_DIR$/src/tests/request_test.rs" beforeDir="false" afterPath="$PROJECT_DIR$/src/tests/request_test.rs" afterDir="false" />
->>>>>>> f6399d7d
     </list>
     <option name="SHOW_DIALOG" value="false" />
     <option name="HIGHLIGHT_CONFLICTS" value="true" />
@@ -57,18 +52,6 @@
   </component>
   <component name="PropertiesComponent"><![CDATA[{
   "keyToString": {
-<<<<<<< HEAD
-    "RunOnceActivity.ShowReadmeOnStart": "true",
-    "RunOnceActivity.git.unshallow": "true",
-    "RunOnceActivity.rust.reset.selective.auto.import": "true",
-    "git-widget-placeholder": "guru/res",
-=======
-    "Cargo.Test ripress.executor": "Run",
-    "RunOnceActivity.ShowReadmeOnStart": "true",
-    "RunOnceActivity.git.unshallow": "true",
-    "RunOnceActivity.rust.reset.selective.auto.import": "true",
-    "git-widget-placeholder": "guru/req",
->>>>>>> f6399d7d
     "last_opened_file_path": "/Users/guru/Developer/rust/ripress",
     "node.js.detected.package.eslint": "true",
     "node.js.detected.package.tslint": "true",
