[package]
name = "ripress"
<<<<<<< HEAD
version = "1.1.3"
=======
version = "1.2.0"
>>>>>>> d70635c6
edition = "2024"
description = "An attempt to make an http server library like express.js in rust"
license = "MIT"
authors = ["You guru911u@gmail.com"]
keywords = ["http", "server", "framework", "web"]
categories = ["web-programming::http-server"]
repository = "https://github.com/guru901/ripress"

[dependencies]
serde = { version = "1.0.219", features = ["derive"] }
serde_json = "1.0.141"
tokio = { version = "1.46.1", features = ["macros", "rt-multi-thread", "fs", "io-util"] }
url = "2.5.4"
futures = "0.3.31"
serde_urlencoded = "0.7.1"
bytes = "1.10.1"
hyper = { version = "0.14.32", features = ["stream"] }
routerify = "3.0.0"
cookie = "0.18.1"
hyper-staticfile = "0.9"
mime = "0.3.17"
urlencoding = "2.1.3"
uuid = { version="1.18.0", features=["v4"] }
infer = "0.19.0"

[dev-dependencies]
reqwest = "0.12.23"
tempfile = "3.10.1"

[package.metadata.docs.rs]
readme = "README.md"<|MERGE_RESOLUTION|>--- conflicted
+++ resolved
@@ -1,10 +1,6 @@
 [package]
 name = "ripress"
-<<<<<<< HEAD
-version = "1.1.3"
-=======
 version = "1.2.0"
->>>>>>> d70635c6
 edition = "2024"
 description = "An attempt to make an http server library like express.js in rust"
 license = "MIT"
